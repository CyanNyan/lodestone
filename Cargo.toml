[package]
name = "Lodestone"
version = "0.1.0"
edition = "2021"

exclude = [
    "target/*",
    "InstanceTest/*"
]

# See more keys and their definitions at https://doc.rust-lang.org/cargo/reference/manifest.html

[dependencies]
minreq = { version = "2.4.2", features = ["punycode","https-rustls-probe"] }
serde = { version = "1.0", features = ["derive"] }
chashmap = "2.2.2"
regex = "1.5.4"

reqwest = { version = "0.11.10", features = ["stream", "blocking"] }
futures-util = "0.3.14"
indicatif = "0.15.0"

fs_extra = "1.2.0"

uuid = "0.8.2"
sanitize-filename = "0.3.0"
rust-crypto = "^0.2"
# rocket_cors = "0.5.1"

sys-info = "0.9.1"
systemstat = "0.1.10"
downloader = "0.2.6"
rlua = "0.19.1"
censor = "0.2.0"
rand = "0.6.5"
websocket = "0.26.4"
crossbeam-channel = "0.5.4"
<<<<<<< HEAD
zip = "0.6.2"
=======
log = "0.4.17"
env_logger = "0.9.0"
>>>>>>> 386fdf63

[dependencies.rocket]
version = "0.5.0-rc.1"
features = ["json", "tls"]<|MERGE_RESOLUTION|>--- conflicted
+++ resolved
@@ -35,12 +35,9 @@
 rand = "0.6.5"
 websocket = "0.26.4"
 crossbeam-channel = "0.5.4"
-<<<<<<< HEAD
-zip = "0.6.2"
-=======
 log = "0.4.17"
 env_logger = "0.9.0"
->>>>>>> 386fdf63
+zip = "0.6.2"
 
 [dependencies.rocket]
 version = "0.5.0-rc.1"
