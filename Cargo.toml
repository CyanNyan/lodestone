--- conflicted
+++ resolved
@@ -82,13 +82,10 @@
 walkdir = "2.3.2"
 whoami = "1.2.3"
 zip = "0.6.2"
-<<<<<<< HEAD
 openssl = { version = "0.10.45", features = ["vendored"] }
-=======
 flate2 = "1.0.24"
 tar = "0.4.38"
 unrar = "0.4.4"
->>>>>>> b0979ddc
 [dependencies.uuid]
 version = "1.1.2"
 features = [
