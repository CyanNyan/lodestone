--- conflicted
+++ resolved
@@ -122,11 +122,10 @@
   uuid: string,
   file: ClientFile
 ): Promise<string> => {
-  const tokenResponse = await
-    axiosWrapper<string>({
-      method: 'get',
-      url: `/instance/${uuid}/fs/${Base64.encode(file.path, true)}/url`,
-    });
+  const tokenResponse = await axiosWrapper<string>({
+    method: 'get',
+    url: `/instance/${uuid}/fs/${Base64.encode(file.path, true)}/url`,
+  });
   return axios.defaults.baseURL + `/file/${tokenResponse}`;
 };
 
@@ -219,7 +218,7 @@
     'fileList',
     parentPath(request.relative_path_dest, direcotrySeparator),
   ]);
-}
+};
 
 export const moveInstanceFileOrDirectory = async (
   uuid: string,
@@ -277,24 +276,24 @@
   if (error) {
     toast.error(`Failed to initiate zip: ${error}`);
     return;
-  }
-  else {
-    toast.info(`Zipping ${zipRequest.target_relative_paths.length} item${zipRequest.target_relative_paths.length > 1 ? 's' : ''}...`);
-  }
-}
+  } else {
+    toast.info(
+      `Zipping ${zipRequest.target_relative_paths.length} item${
+        zipRequest.target_relative_paths.length > 1 ? 's' : ''
+      }...`
+    );
+  }
+};
 
 export const unzipInstanceFile = async (
   uuid: string,
   file: ClientFile,
-  unzipOption: UnzipOption,
-) => {
-  const error = await catchAsyncToString(
-    axiosWrapper<null>({
-      method: 'put',
-      url: `/instance/${uuid}/fs/${Base64.encode(
-        file.path,
-        true
-      )}/unzip`,
+  unzipOption: UnzipOption
+) => {
+  const error = await catchAsyncToString(
+    axiosWrapper<null>({
+      method: 'put',
+      url: `/instance/${uuid}/fs/${Base64.encode(file.path, true)}/unzip`,
       data: unzipOption,
       headers: {
         'Content-Type': 'application/json',
@@ -305,8 +304,7 @@
   if (error) {
     toast.error(`Failed to unzip ${file.name}: ${error}`);
     return;
-  }
-  else {
+  } else {
     toast.info(`Unzipping ${file.name}...`);
   }
 };
@@ -463,11 +461,7 @@
   queryClient: QueryClient,
   uuid: string,
   macro_name: string,
-<<<<<<< HEAD
   args: string[]
-=======
-  args: string[],
->>>>>>> a6332c15
 ) => {
   queryClient.invalidateQueries(['instance', uuid, 'taskList']);
   return await catchAsyncToString(
