use std::path::PathBuf;

use axum::{
    body::Bytes,
    extract::{DefaultBodyLimit, Multipart, Path},
    routing::{delete, get, put},
    Json, Router,
};
use axum_auth::AuthBearer;
use color_eyre::eyre::{eyre, Context};
use fs_extra::TransitProcess;
use headers::HeaderMap;
use reqwest::header::CONTENT_LENGTH;
use serde::Deserialize;
use tokio::io::AsyncWriteExt;
use tracing::debug;
use ts_rs::TS;
use walkdir::WalkDir;

use crate::{
    auth::user::UserAction,
    error::{Error, ErrorKind},
    events::{
        new_fs_event, CausedBy, Event, EventInner, FSOperation, FSTarget, ProgressionEndValue,
        ProgressionEvent, ProgressionEventInner,
    },
    traits::t_configurable::TConfigurable,
    types::{InstanceUuid, Snowflake},
<<<<<<< HEAD
    util::{list_dir, rand_alphanumeric, scoped_join_win_safe, unzip_file, UnzipOption, resolve_path_conflict},
=======
    util::{
        format_byte, format_byte_download, list_dir, rand_alphanumeric, scoped_join_win_safe,
        unzip_file_async, zip_files_async, UnzipOption,
    },
>>>>>>> 4adfcc46
    AppState,
};

// list of protected file extension that cannot be modified
static PROTECTED_EXTENSIONS: [&str; 10] = [
    "jar",
    "lua",
    "sh",
    "exe",
    "bat",
    "cmd",
    "msi",
    "lodestone_config",
    "out",
    "inf",
];

static PROTECTED_DIR_NAME: [&str; 1] = ["mods"];

fn is_path_protected(path: impl AsRef<std::path::Path>) -> bool {
    let path = path.as_ref();
    if path.is_dir() {
        path.file_name()
            .and_then(|s| s.to_str().map(|s| PROTECTED_DIR_NAME.contains(&s)))
            .unwrap_or(true)
    } else if let Some(ext) = path.extension() {
        ext.to_str()
            .map(|s| PROTECTED_EXTENSIONS.contains(&s))
            .unwrap_or(true)
    } else {
        true
    }
}

use super::{global_fs::FileEntry, util::decode_base64};

async fn list_instance_files(
    axum::extract::State(state): axum::extract::State<AppState>,
    Path((uuid, base64_relative_path)): Path<(InstanceUuid, String)>,
    AuthBearer(token): AuthBearer,
) -> Result<Json<Vec<FileEntry>>, Error> {
    let relative_path = decode_base64(&base64_relative_path)?;
    let requester = state.users_manager.read().await.try_auth_or_err(&token)?;

    requester.try_action(&UserAction::ReadInstanceFile(uuid.clone()))?;
    let instances = state.instances.lock().await;
    let instance = instances.get(&uuid).ok_or_else(|| Error {
        kind: ErrorKind::NotFound,
        source: eyre!("Instance not found"),
    })?;
    let root = instance.path().await;
    drop(instances);
    let path = scoped_join_win_safe(&root, relative_path)?;

    let ret: Vec<FileEntry> = list_dir(&path, None)
        .await?
        .iter()
        .map(move |p| {
            // remove the root path from the file path
            let mut r: FileEntry = p.as_path().into();
            r.path = p.strip_prefix(&root).unwrap().to_str().unwrap().to_string();
            r
        })
        .collect();
    let caused_by = CausedBy::User {
        user_id: requester.uid,
        user_name: requester.username,
    };
    state.event_broadcaster.send(new_fs_event(
        FSOperation::Read,
        FSTarget::Directory(path),
        caused_by,
    ));
    Ok(Json(ret))
}

async fn read_instance_file(
    axum::extract::State(state): axum::extract::State<AppState>,
    Path((uuid, base64_relative_path)): Path<(InstanceUuid, String)>,
    AuthBearer(token): AuthBearer,
) -> Result<String, Error> {
    let relative_path = decode_base64(&base64_relative_path)?;
    let requester = state.users_manager.read().await.try_auth_or_err(&token)?;
    requester.try_action(&UserAction::ReadInstanceFile(uuid.clone()))?;
    let instances = state.instances.lock().await;
    let instance = instances.get(&uuid).ok_or_else(|| Error {
        kind: ErrorKind::NotFound,
        source: eyre!("Instance not found"),
    })?;
    let root = instance.path().await;
    drop(instances);
    let path = scoped_join_win_safe(root, relative_path)?;

    let ret = crate::util::fs::read_to_string(&path).await?;
    let caused_by = CausedBy::User {
        user_id: requester.uid,
        user_name: requester.username,
    };
    state.event_broadcaster.send(new_fs_event(
        FSOperation::Read,
        FSTarget::File(path),
        caused_by,
    ));
    Ok(ret)
}

async fn write_instance_file(
    axum::extract::State(state): axum::extract::State<AppState>,
    Path((uuid, base64_relative_path)): Path<(InstanceUuid, String)>,
    AuthBearer(token): AuthBearer,
    body: Bytes,
) -> Result<Json<()>, Error> {
    let relative_path = decode_base64(&base64_relative_path)?;
    let requester = state.users_manager.read().await.try_auth_or_err(&token)?;
    requester.try_action(&UserAction::WriteInstanceFile(uuid.clone()))?;
    let instances = state.instances.lock().await;
    let instance = instances.get(&uuid).ok_or_else(|| Error {
        kind: ErrorKind::NotFound,
        source: eyre!("Instance not found"),
    })?;
    let root = instance.path().await;
    drop(instances);
    let path = scoped_join_win_safe(root, relative_path)?;
    // if target has a protected extension, or no extension, deny
    if !requester.can_perform_action(&UserAction::WriteGlobalFile) && is_path_protected(&path) {
        return Err(Error {
            kind: ErrorKind::PermissionDenied,
            source: eyre!("You don't have permission to write to this file"),
        });
    }
    // create the file if it doesn't exist
    crate::util::fs::write_all(&path, body).await?;

    let caused_by = CausedBy::User {
        user_id: requester.uid,
        user_name: requester.username,
    };
    state.event_broadcaster.send(new_fs_event(
        FSOperation::Write,
        FSTarget::File(path),
        caused_by,
    ));
    Ok(Json(()))
}

async fn make_instance_directory(
    axum::extract::State(state): axum::extract::State<AppState>,
    Path((uuid, base64_relative_path)): Path<(InstanceUuid, String)>,
    AuthBearer(token): AuthBearer,
) -> Result<Json<()>, Error> {
    let relative_path = decode_base64(&base64_relative_path)?;
    let requester = state.users_manager.read().await.try_auth_or_err(&token)?;
    requester.try_action(&UserAction::WriteInstanceFile(uuid.clone()))?;
    let instances = state.instances.lock().await;
    let instance = instances.get(&uuid).ok_or_else(|| Error {
        kind: ErrorKind::NotFound,
        source: eyre!("Instance not found"),
    })?;
    let root = instance.path().await;
    drop(instances);
    let path = scoped_join_win_safe(root, relative_path)?;
    // create the file if it doesn't exist
    crate::util::fs::create_dir_all(&path).await?;

    let caused_by = CausedBy::User {
        user_id: requester.uid,
        user_name: requester.username,
    };
    state.event_broadcaster.send(new_fs_event(
        FSOperation::Create,
        FSTarget::Directory(path),
        caused_by,
    ));
    Ok(Json(()))
}

#[derive(Deserialize, TS)]
#[ts(export)]
struct CopyInstanceFileRequest {
    relative_paths_source: Vec<PathBuf>,
    relative_path_dest: PathBuf,
}

async fn copy_instance_files(
    axum::extract::State(state): axum::extract::State<AppState>,
    Path(uuid): Path<InstanceUuid>,
    AuthBearer(token): AuthBearer,
    Json(CopyInstanceFileRequest {
        relative_paths_source,
        relative_path_dest,
    }): Json<CopyInstanceFileRequest>,
) -> Result<Json<()>, Error> {
    let requester = state.users_manager.read().await.try_auth_or_err(&token)?;
    requester.try_action(&UserAction::WriteInstanceFile(uuid.clone()))?;
    let instances = state.instances.lock().await;
    let instance = instances.get(&uuid).ok_or_else(|| Error {
        kind: ErrorKind::NotFound,
        source: eyre!("Instance not found"),
    })?;
    let root = instance.path().await;
    drop(instances);
    // join each path to the root
    let paths_source = relative_paths_source
        .iter()
        .map(|p| scoped_join_win_safe(root.clone(), p))
        .collect::<Result<Vec<_>, _>>()?;

    let path_dest = scoped_join_win_safe(root, &relative_path_dest)?;

    if !requester.can_perform_action(&UserAction::WriteGlobalFile) && is_path_protected(&path_dest)
    {
        return Err(Error {
            kind: ErrorKind::PermissionDenied,
            source: eyre!("You don't have permission to write to this file"),
        });
    }

    let event_broadcaster = state.event_broadcaster.clone();

    tokio::task::spawn_blocking(move || {
        let caused_by = CausedBy::User {
            user_id: requester.uid,
            user_name: requester.username,
        };
        let event_id = Snowflake::default();

        let mut first = true;

        let mut threshold = 500000_u64;

        let mut elapsed_bytes = 0_u64;
        let mut last_progression = 0_u64;

        let handle = |process_info: TransitProcess| {
            if first {
                threshold = process_info.total_bytes / 100;
                event_broadcaster.send(Event {
                    event_inner: EventInner::ProgressionEvent(ProgressionEvent {
                        event_id,
                        progression_event_inner: ProgressionEventInner::ProgressionStart {
                            progression_name: "Copying file(s)".to_string(),
                            producer_id: None,
                            total: Some(process_info.total_bytes as f64),
                            inner: None,
                        },
                    }),
                    details: "".to_string(),
                    snowflake: Snowflake::default(),
                    caused_by: caused_by.clone(),
                });
                first = false;
                elapsed_bytes = process_info.copied_bytes;
            } else {
                elapsed_bytes = process_info.copied_bytes;
                let progression = elapsed_bytes / threshold;
                if progression > last_progression {
                    last_progression = progression;
                    event_broadcaster.send(Event {
                        event_inner: EventInner::ProgressionEvent(ProgressionEvent {
                            event_id,
                            progression_event_inner: ProgressionEventInner::ProgressionUpdate {
                                progress_message: format!(
                                    "Copying file {}, {}",
                                    process_info.file_name,
                                    format_byte_download(
                                        process_info.copied_bytes,
                                        process_info.total_bytes
                                    )
                                ),
                                progress: threshold as f64,
                            },
                        }),
                        details: "".to_string(),
                        snowflake: Snowflake::default(),
                        caused_by: caused_by.clone(),
                    });
                }
            }
            fs_extra::dir::TransitProcessResult::SkipAll
        };
        debug!("Copying {:?} to {:?}", paths_source, path_dest);
        if let Err(e) = fs_extra::copy_items_with_progress(
            &paths_source,
            &path_dest,
            &fs_extra::dir::CopyOptions::new(),
            handle,
        ) {
            debug!("Error copying file(s): {}", e);
            event_broadcaster.send(Event {
                event_inner: EventInner::ProgressionEvent(ProgressionEvent {
                    event_id,
                    progression_event_inner: ProgressionEventInner::ProgressionEnd {
                        success: false,
                        message: Some(format!("Error copying file(s): {}", e)),
                        inner: Some(ProgressionEndValue::FSOperationCompleted {
                            instance_uuid: uuid,
                            success: false,
                            message: format!("Error copying file(s): {}", e),
                        }),
                    },
                }),
                details: "".to_string(),
                snowflake: Snowflake::default(),
                caused_by: caused_by.clone(),
            });
        } else {
            event_broadcaster.send(Event {
                event_inner: EventInner::ProgressionEvent(ProgressionEvent {
                    event_id,
                    progression_event_inner: ProgressionEventInner::ProgressionEnd {
                        success: true,
                        message: None,
                        inner: Some(ProgressionEndValue::FSOperationCompleted {
                            instance_uuid: uuid,
                            success: true,
                            message: "File(s) copied successfully".to_string(),
                        }),
                    },
                }),
                details: "".to_string(),
                snowflake: Snowflake::default(),
                caused_by: caused_by.clone(),
            });
        }
    });
    Ok(Json(()))
}

async fn move_instance_file(
    axum::extract::State(state): axum::extract::State<AppState>,
    Path((uuid, base64_relative_path_source, base64_relative_path_dest)): Path<(
        InstanceUuid,
        String,
        String,
    )>,
    AuthBearer(token): AuthBearer,
) -> Result<Json<()>, Error> {
    let relative_path_source = decode_base64(&base64_relative_path_source)?;
    let relative_path_dest = decode_base64(&base64_relative_path_dest)?;
    let requester = state.users_manager.read().await.try_auth_or_err(&token)?;
    requester.try_action(&UserAction::WriteInstanceFile(uuid.clone()))?;
    let instances = state.instances.lock().await;
    let instance = instances.get(&uuid).ok_or_else(|| Error {
        kind: ErrorKind::NotFound,
        source: eyre!("Instance not found"),
    })?;
    let root = instance.path().await;
    drop(instances);
    let path_source = scoped_join_win_safe(&root, relative_path_source)?;
    let path_dest = scoped_join_win_safe(&root, relative_path_dest)?;

    if !requester.can_perform_action(&UserAction::WriteInstanceFile(uuid.clone()))
        && (is_path_protected(&path_source) || is_path_protected(&path_dest))
    {
        return Err(Error {
            kind: ErrorKind::PermissionDenied,
            source: eyre!("File extension is protected"),
        });
    }
    crate::util::fs::rename(&path_source, &path_dest).await?;

    let caused_by = CausedBy::User {
        user_id: requester.uid,
        user_name: requester.username,
    };

    state.event_broadcaster.send(new_fs_event(
        FSOperation::Move {
            source: path_source.clone(),
        },
        FSTarget::File(path_source),
        caused_by,
    ));

    Ok(Json(()))
}

async fn remove_instance_file(
    axum::extract::State(state): axum::extract::State<AppState>,
    Path((uuid, base64_relative_path)): Path<(InstanceUuid, String)>,
    AuthBearer(token): AuthBearer,
) -> Result<Json<()>, Error> {
    let relative_path = decode_base64(&base64_relative_path)?;
    let requester = state.users_manager.read().await.try_auth_or_err(&token)?;
    requester.try_action(&UserAction::WriteInstanceFile(uuid.clone()))?;
    let instances = state.instances.lock().await;
    let instance = instances.get(&uuid).ok_or_else(|| Error {
        kind: ErrorKind::NotFound,
        source: eyre!("Instance not found"),
    })?;
    let root = instance.path().await;
    drop(instances);
    let path = scoped_join_win_safe(root, relative_path)?;
    // if target has a protected extension, or no extension, deny
    if !requester.can_perform_action(&UserAction::WriteGlobalFile) && is_path_protected(&path) {
        return Err(Error {
            kind: ErrorKind::PermissionDenied,
            source: eyre!("File extension is protected"),
        });
    }

    crate::util::fs::remove_file(&path).await?;

    let caused_by = CausedBy::User {
        user_id: requester.uid,
        user_name: requester.username,
    };
    state.event_broadcaster.send(new_fs_event(
        FSOperation::Delete,
        FSTarget::File(path),
        caused_by,
    ));
    Ok(Json(()))
}

async fn remove_instance_dir(
    axum::extract::State(state): axum::extract::State<AppState>,
    Path((uuid, base64_relative_path)): Path<(InstanceUuid, String)>,
    AuthBearer(token): AuthBearer,
) -> Result<Json<()>, Error> {
    let relative_path = decode_base64(&base64_relative_path)?;
    let requester = state.users_manager.read().await.try_auth_or_err(&token)?;
    requester.try_action(&UserAction::WriteInstanceFile(uuid.clone()))?;
    let instances = state.instances.lock().await;
    let instance = instances.get(&uuid).ok_or_else(|| Error {
        kind: ErrorKind::NotFound,
        source: eyre!("Instance not found"),
    })?;
    let root = instance.path().await;
    drop(instances);
    let path = scoped_join_win_safe(&root, relative_path)?;
    if path == root {
        return Err(Error {
            kind: ErrorKind::PermissionDenied,
            source: eyre!("Cannot delete instance root"),
        });
    }
    // if target has a protected extension, or no extension, deny
    if !requester.can_perform_action(&UserAction::WriteGlobalFile) && is_path_protected(&path) {
        return Err(Error {
            kind: ErrorKind::PermissionDenied,
            source: eyre!("File extension is protected"),
        });
    }

    if requester.can_perform_action(&UserAction::WriteGlobalFile) {
        crate::util::fs::remove_dir_all(&path).await?;
    } else {
        // recursively access all files in the directory and check if they are protected
        for entry in WalkDir::new(path.clone()) {
            let entry =
                entry.context("Failed to walk directory while scanning for protected files")?;
            if entry.file_type().is_file() && is_path_protected(entry.path()) {
                return Err(Error {
                    kind: ErrorKind::PermissionDenied,
                    source: eyre!("File extension is protected"),
                });
            }
        }
        crate::util::fs::remove_dir_all(&path).await?;
    }

    let caused_by = CausedBy::User {
        user_id: requester.uid,
        user_name: requester.username,
    };
    state.event_broadcaster.send(new_fs_event(
        FSOperation::Delete,
        FSTarget::Directory(path),
        caused_by,
    ));
    Ok(Json(()))
}

async fn new_instance_file(
    axum::extract::State(state): axum::extract::State<AppState>,
    Path((uuid, base64_relative_path)): Path<(InstanceUuid, String)>,
    AuthBearer(token): AuthBearer,
) -> Result<Json<()>, Error> {
    let relative_path = decode_base64(&base64_relative_path)?;
    let requester = state.users_manager.read().await.try_auth_or_err(&token)?;
    requester.try_action(&UserAction::WriteInstanceFile(uuid.clone()))?;
    let instances = state.instances.lock().await;
    let instance = instances.get(&uuid).ok_or_else(|| Error {
        kind: ErrorKind::NotFound,
        source: eyre!("Instance not found"),
    })?;
    let root = instance.path().await;
    drop(instances);
    let path = scoped_join_win_safe(root, relative_path)?;
    // if target has a protected extension, or no extension, deny
    if !requester.can_perform_action(&UserAction::WriteGlobalFile) && is_path_protected(&path) {
        return Err(Error {
            kind: ErrorKind::PermissionDenied,
            source: eyre!("File extension is protected"),
        });
    }

    crate::util::fs::create(&path).await?;

    let caused_by = CausedBy::User {
        user_id: requester.uid,
        user_name: requester.username,
    };
    state.event_broadcaster.send(new_fs_event(
        FSOperation::Create,
        FSTarget::File(path),
        caused_by,
    ));
    Ok(Json(()))
}

async fn download_instance_file(
    axum::extract::State(state): axum::extract::State<AppState>,
    Path((uuid, base64_relative_path)): Path<(InstanceUuid, String)>,
    AuthBearer(token): AuthBearer,
) -> Result<String, Error> {
    let relative_path = decode_base64(&base64_relative_path)?;
    let requester = state.users_manager.read().await.try_auth_or_err(&token)?;
    requester.try_action(&UserAction::ReadInstanceFile(uuid.clone()))?;
    let instances = state.instances.lock().await;
    let instance = instances.get(&uuid).ok_or_else(|| Error {
        kind: ErrorKind::NotFound,
        source: eyre!("Instance not found"),
    })?;
    let root = instance.path().await;
    drop(instances);
    let path = scoped_join_win_safe(&root, relative_path)?;

    let key = rand_alphanumeric(32);
    state
        .download_urls
        .lock()
        .await
        .insert(key.clone(), path.clone());

    state.download_urls.lock().await.get(&key).unwrap();

    let caused_by = CausedBy::User {
        user_id: requester.uid,
        user_name: requester.username,
    };
    state.event_broadcaster.send(new_fs_event(
        FSOperation::Download,
        FSTarget::File(path),
        caused_by,
    ));
    Ok(key)
}

async fn upload_instance_file(
    axum::extract::State(state): axum::extract::State<AppState>,
    Path((uuid, base64_relative_path)): Path<(InstanceUuid, String)>,
    headers: HeaderMap,
    AuthBearer(token): AuthBearer,
    mut multipart: Multipart,
) -> Result<Json<()>, Error> {
    let relative_path = decode_base64(&base64_relative_path)?;
    let requester = state.users_manager.read().await.try_auth_or_err(&token)?;
    requester.try_action(&UserAction::WriteInstanceFile(uuid.clone()))?;
    let instances = state.instances.lock().await;
    let instance = instances.get(&uuid).ok_or_else(|| Error {
        kind: ErrorKind::NotFound,
        source: eyre!("Instance not found"),
    })?;
    let root = instance.path().await;
    drop(instances);
    let path_to_dir = scoped_join_win_safe(&root, relative_path)?;
    crate::util::fs::create_dir_all(&path_to_dir).await?;

    let event_id = Snowflake::default();
    let total = headers
        .get(CONTENT_LENGTH)
        .and_then(|v| v.to_str().ok())
        .and_then(|v| v.parse::<f64>().ok());
    state.event_broadcaster.send(Event {
        event_inner: EventInner::ProgressionEvent(ProgressionEvent {
            event_id,
            progression_event_inner: ProgressionEventInner::ProgressionStart {
                progression_name: "Uploading files".to_string(),
                producer_id: None,
                total,
                inner: None,
            },
        }),
        details: "".to_string(),
        snowflake: Snowflake::default(),
        caused_by: CausedBy::User {
            user_id: requester.uid.clone(),
            user_name: requester.username.clone(),
        },
    });
    while let Ok(Some(mut field)) = multipart.next_field().await {
        let name = field.file_name().ok_or_else(|| Error {
            kind: ErrorKind::BadRequest,
            source: eyre!("Missing file name"),
        })?;
        let name = sanitize_filename::sanitize(name);
        let path = scoped_join_win_safe(&path_to_dir, &name)?;
        // if the file has a protected extension, or no extension, deny
        if !requester.can_perform_action(&UserAction::WriteGlobalFile) && is_path_protected(&path) {
            return Err(Error {
                kind: ErrorKind::PermissionDenied,
                source: eyre!("File extension is protected"),
            });
        }
        let path = resolve_path_conflict(path, None);
        let mut file = crate::util::fs::create(&path).await?;

        let threshold = total.unwrap_or(500000.0) / 100.0;

        let mut elapsed_bytes = 0_u64;
        let mut last_progression = 0_u64;

        while let Some(chunk) = field.chunk().await.map_err(|e| {
            std::fs::remove_file(&path).ok();
            state.event_broadcaster.send(Event {
                event_inner: EventInner::ProgressionEvent(ProgressionEvent {
                    event_id,
                    progression_event_inner: ProgressionEventInner::ProgressionEnd {
                        success: false,
                        message: Some(e.to_string()),
                        inner: None,
                    },
                }),
                details: "".to_string(),
                snowflake: Snowflake::default(),
                caused_by: CausedBy::User {
                    user_id: requester.uid.clone(),
                    user_name: requester.username.clone(),
                },
            });
            Err::<(), axum::extract::multipart::MultipartError>(e)
                .context("Failed to read chunk")
                .unwrap_err()
        })? {
            elapsed_bytes += chunk.len() as u64;
            let progression = (elapsed_bytes as f64 / threshold).floor() as u64;
            if progression > last_progression {
                last_progression = progression;
                state.event_broadcaster.send(Event {
                    event_inner: EventInner::ProgressionEvent(ProgressionEvent {
                        event_id,
                        progression_event_inner: ProgressionEventInner::ProgressionUpdate {
                            progress_message: if let Some(total) = total {
                                format!(
                                    "Uploading {name}, {}",
                                    format_byte_download(elapsed_bytes, total as u64)
                                )
                            } else {
                                format!("Uploading {name}, {} uploaded", format_byte(elapsed_bytes))
                            },
                            progress: threshold,
                        },
                    }),
                    details: "".to_string(),
                    snowflake: Snowflake::default(),
                    caused_by: CausedBy::User {
                        user_id: requester.uid.clone(),
                        user_name: requester.username.clone(),
                    },
                });
            }
            file.write_all(&chunk).await.map_err(|e| {
                std::fs::remove_file(&path).ok();
                state.event_broadcaster.send(Event {
                    event_inner: EventInner::ProgressionEvent(ProgressionEvent {
                        event_id,
                        progression_event_inner: ProgressionEventInner::ProgressionEnd {
                            success: false,
                            message: Some(e.to_string()),
                            inner: None,
                        },
                    }),
                    details: "".to_string(),
                    snowflake: Snowflake::default(),
                    caused_by: CausedBy::User {
                        user_id: requester.uid.clone(),
                        user_name: requester.username.clone(),
                    },
                });
                Err::<(), std::io::Error>(e)
                    .context("Failed to write chunk")
                    .unwrap_err()
            })?;
        }

        let caused_by = CausedBy::User {
            user_id: requester.uid.clone(),
            user_name: requester.username.clone(),
        };
        state.event_broadcaster.send(new_fs_event(
            FSOperation::Upload,
            FSTarget::File(path),
            caused_by,
        ));
    }
    state.event_broadcaster.send(Event {
        event_inner: EventInner::ProgressionEvent(ProgressionEvent {
            event_id,
            progression_event_inner: ProgressionEventInner::ProgressionEnd {
                success: true,
                message: Some("Upload complete".to_string()),
                inner: None,
            },
        }),
        details: "".to_string(),
        snowflake: Snowflake::default(),
        caused_by: CausedBy::User {
            user_id: requester.uid.clone(),
            user_name: requester.username.clone(),
        },
    });
    Ok(Json(()))
}

pub async fn unzip_instance_file(
    axum::extract::State(state): axum::extract::State<AppState>,
    Path((uuid, base64_relative_path)): Path<(InstanceUuid, String)>,
    AuthBearer(token): AuthBearer,
    Json(unzip_option): Json<UnzipOption>,
) -> Result<Json<()>, Error> {
    let relative_path = decode_base64(&base64_relative_path)?;
    let requester = state.users_manager.read().await.try_auth_or_err(&token)?;
    requester.try_action(&UserAction::WriteInstanceFile(uuid.clone()))?;
    let instances = state.instances.lock().await;
    let instance = instances.get(&uuid).ok_or_else(|| Error {
        kind: ErrorKind::NotFound,
        source: eyre!("Instance not found"),
    })?;
    let root = instance.path().await;
    drop(instances);
    let path_to_zip_file = scoped_join_win_safe(root, &relative_path)?;

    if let UnzipOption::ToDir(ref dir) = unzip_option {
        if !requester.can_perform_action(&UserAction::WriteGlobalFile) && is_path_protected(dir) {
            return Err(Error {
                kind: ErrorKind::PermissionDenied,
                source: eyre!("Destination is protected"),
            });
        }
    }
    let event_broadcaster = state.event_broadcaster.clone();
    tokio::spawn(async move {
        let event_id = Snowflake::default();
        let caused_by = CausedBy::User {
            user_id: requester.uid.clone(),
            user_name: requester.username.clone(),
        };

        event_broadcaster.send(Event {
            event_inner: EventInner::ProgressionEvent(ProgressionEvent {
                event_id,
                progression_event_inner: ProgressionEventInner::ProgressionStart {
                    progression_name: format!("Unzipping {}", relative_path),
                    producer_id: None,
                    total: None,
                    inner: None,
                },
            }),
            details: "".to_string(),
            snowflake: Snowflake::default(),
            caused_by: CausedBy::User {
                user_id: requester.uid.clone(),
                user_name: requester.username.clone(),
            },
        });

        if let Err(e) = unzip_file_async(path_to_zip_file, unzip_option).await {
            event_broadcaster.send(Event {
                event_inner: EventInner::ProgressionEvent(ProgressionEvent {
                    event_id,
                    progression_event_inner: ProgressionEventInner::ProgressionEnd {
                        success: true,
                        message: Some(format!("Unzip failed: {}", e)),
                        inner: Some(ProgressionEndValue::FSOperationCompleted {
                            instance_uuid: uuid,
                            success: false,
                            message: format!("Unzip {} failed : {e}", relative_path),
                        }),
                    },
                }),
                details: "".to_string(),
                snowflake: Snowflake::default(),
                caused_by,
            });
        } else {
            event_broadcaster.send(Event {
                event_inner: EventInner::ProgressionEvent(ProgressionEvent {
                    event_id,
                    progression_event_inner: ProgressionEventInner::ProgressionEnd {
                        success: true,
                        message: Some("Unzip complete".to_string()),
                        inner: Some(ProgressionEndValue::FSOperationCompleted {
                            instance_uuid: uuid,
                            success: true,
                            message: format!("Unzipped {relative_path}"),
                        }),
                    },
                }),
                details: "".to_string(),
                snowflake: Snowflake::default(),
                caused_by,
            });
        }
    });

    Ok(Json(()))
}

#[derive(Deserialize, TS)]
#[ts(export)]
struct ZipRequest {
    target_relative_paths: Vec<PathBuf>,
    destination_relative_path: PathBuf,
}

async fn zip_instance_files(
    axum::extract::State(state): axum::extract::State<AppState>,
    Path(uuid): Path<InstanceUuid>,
    AuthBearer(token): AuthBearer,
    Json(zip_request): Json<ZipRequest>,
) -> Result<Json<()>, Error> {
    let requester = state.users_manager.read().await.try_auth_or_err(&token)?;
    requester.try_action(&UserAction::WriteInstanceFile(uuid.clone()))?;
    let instances = state.instances.lock().await;
    let instance = instances.get(&uuid).ok_or_else(|| Error {
        kind: ErrorKind::NotFound,
        source: eyre!("Instance not found"),
    })?;
    let root = instance.path().await;
    drop(instances);
    let ZipRequest {
        mut target_relative_paths,
        mut destination_relative_path,
    } = zip_request;

    // apply scoped_join_win_safe to all paths
    for path in &mut target_relative_paths {
        *path = scoped_join_win_safe(&root, &*path)?;
    }
    destination_relative_path = scoped_join_win_safe(&root, &destination_relative_path)?;

    if !requester.can_perform_action(&UserAction::ReadGlobalFile)
        && is_path_protected(&destination_relative_path)
    {
        return Err(Error {
            kind: ErrorKind::PermissionDenied,
            source: eyre!("Destination is protected"),
        });
    }

    let event_broadcaster = state.event_broadcaster.clone();

    tokio::spawn(async move {
        let event_id = Snowflake::default();
        let aggregate_name = {
            let combined_file_name = target_relative_paths
                .iter()
                .map(|p| p.file_name().unwrap().to_string_lossy())
                .collect::<Vec<_>>()
                .join(", ");
            if combined_file_name.len() < 100 {
                combined_file_name
            } else {
                format!("{} files", target_relative_paths.len())
            }
        };
        event_broadcaster.send(Event {
            event_inner: EventInner::ProgressionEvent(ProgressionEvent {
                event_id,
                progression_event_inner: ProgressionEventInner::ProgressionStart {
                    // if the combined file name is not too long, use it
                    // otherwise, use the number of files
                    progression_name: format!("Zipping {aggregate_name}"),
                    producer_id: None,
                    total: None,
                    inner: None,
                },
            }),
            details: "".to_string(),
            snowflake: Snowflake::default(),
            caused_by: CausedBy::User {
                user_id: requester.uid.clone(),
                user_name: requester.username.clone(),
            },
        });

        if let Err(e) = zip_files_async(&target_relative_paths, destination_relative_path).await {
            event_broadcaster.send(Event {
                event_inner: EventInner::ProgressionEvent(ProgressionEvent {
                    event_id,
                    progression_event_inner: ProgressionEventInner::ProgressionEnd {
                        success: true,
                        message: Some(format!("Zip failed: {}", e)),
                        inner: Some(ProgressionEndValue::FSOperationCompleted {
                            instance_uuid: uuid,
                            success: false,
                            message: format!("Zip {aggregate_name} failed : {e}"),
                        }),
                    },
                }),
                details: "".to_string(),
                snowflake: Snowflake::default(),
                caused_by: CausedBy::User {
                    user_id: requester.uid.clone(),
                    user_name: requester.username.clone(),
                },
            });
        } else {
            event_broadcaster.send(Event {
                event_inner: EventInner::ProgressionEvent(ProgressionEvent {
                    event_id,
                    progression_event_inner: ProgressionEventInner::ProgressionEnd {
                        success: true,
                        message: Some("Zip complete".to_string()),
                        inner: Some(ProgressionEndValue::FSOperationCompleted {
                            instance_uuid: uuid,
                            success: true,
                            message: format!("Zipped {aggregate_name}"),
                        }),
                    },
                }),
                details: "".to_string(),
                snowflake: Snowflake::default(),
                caused_by: CausedBy::User {
                    user_id: requester.uid.clone(),
                    user_name: requester.username.clone(),
                },
            });
        }
    });

    // remove root from path

    Ok(Json(()))
}

pub fn get_instance_fs_routes(state: AppState) -> Router {
    Router::new()
        .route(
            "/instance/:uuid/fs/:base64_relative_path/ls",
            get(list_instance_files),
        )
        .route(
            "/instance/:uuid/fs/:base64_relative_path/read",
            get(read_instance_file),
        )
        .route(
            "/instance/:uuid/fs/:base64_relative_path/write",
            put(write_instance_file),
        )
        .route(
            "/instance/:uuid/fs/:base64_relative_path/mkdir",
            put(make_instance_directory),
        )
        .route("/instance/:uuid/fs/cpr", put(copy_instance_files))
        .route(
            "/instance/:uuid/fs/:base64_relative_path/move/:base64_relative_path_dest",
            put(move_instance_file),
        )
        .route(
            "/instance/:uuid/fs/:base64_relative_path/rm",
            delete(remove_instance_file),
        )
        .route(
            "/instance/:uuid/fs/:base64_relative_path/rmdir",
            delete(remove_instance_dir),
        )
        .route(
            "/instance/:uuid/fs/:base64_relative_path/new",
            put(new_instance_file),
        )
        .route(
            "/instance/:uuid/fs/:base64_relative_path/download",
            get(download_instance_file),
        )
        .route(
            "/instance/:uuid/fs/:base64_relative_path/upload",
            put(upload_instance_file),
        )
        .layer(DefaultBodyLimit::disable())
        .route(
            "/instance/:uuid/fs/:base64_relative_path/unzip",
            put(unzip_instance_file),
        )
        .route("/instance/:uuid/fs/zip", put(zip_instance_files))
        .with_state(state)
}<|MERGE_RESOLUTION|>--- conflicted
+++ resolved
@@ -26,14 +26,10 @@
     },
     traits::t_configurable::TConfigurable,
     types::{InstanceUuid, Snowflake},
-<<<<<<< HEAD
-    util::{list_dir, rand_alphanumeric, scoped_join_win_safe, unzip_file, UnzipOption, resolve_path_conflict},
-=======
     util::{
         format_byte, format_byte_download, list_dir, rand_alphanumeric, scoped_join_win_safe,
-        unzip_file_async, zip_files_async, UnzipOption,
+        unzip_file_async, zip_files_async, UnzipOption, resolve_path_conflict,
     },
->>>>>>> 4adfcc46
     AppState,
 };
 
