--- conflicted
+++ resolved
@@ -28,16 +28,12 @@
       path: 'overview',
       width: 'max-w-4xl',
       icon: <FontAwesomeIcon icon={faChartLine} />,
-<<<<<<< HEAD
       content: (
         <>
           <MinecraftPerformanceCard />
           <MinecraftPlayerList />
         </>
       ),
-=======
-      content: <MinecraftOverview/>,
->>>>>>> 851cfac3
     },
     {
       title: 'Settings',
