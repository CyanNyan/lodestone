--- conflicted
+++ resolved
@@ -22,16 +22,7 @@
       path: 'overview',
       width: 'max-w-4xl',
       icon: <FontAwesomeIcon icon={faChartLine} />,
-<<<<<<< HEAD
       content: <MinecraftOverview/>,
-=======
-      content: (
-        <>
-          <p>Work in Progress</p>
-          <MinecraftPerformanceCard />
-        </>
-      ),
->>>>>>> 50c70b35
     },
     {
       title: 'Settings',
