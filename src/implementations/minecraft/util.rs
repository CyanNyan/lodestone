--- conflicted
+++ resolved
@@ -285,13 +285,12 @@
     };
     let build_version = build.get("build")?.as_i64()?;
 
-<<<<<<< HEAD
     Some((
         format!(
             "https://api.papermc.io/v2/projects/paper/versions/{}/builds/{}/downloads/{}",
             version,
             build_version,
-            build.get("downloads")?.get("application")?.get("name")?.as_str()?.to_string(),
+            build.get("downloads")?.get("application")?.get("name")?.as_str()?,
         ),
         Flavour::Paper {
             build_version: Some(build_version),
@@ -341,13 +340,6 @@
         Flavour::Forge {
             build_version: Some(build.to_string()),
         }
-=======
-    Some(format!(
-        "https://api.papermc.io/v2/projects/paper/versions/{}/builds/{}/downloads/{}",
-        version,
-        build.get("build")?.as_i64()?,
-        build.get("downloads")?.get("application")?.get("name")?.as_str()?,
->>>>>>> 6faa4a65
     ))
 }
 
