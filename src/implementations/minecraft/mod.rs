pub mod configurable;
pub mod r#macro;
pub mod manifest;
pub mod player;
mod players_manager;
pub mod resource;
pub mod server;
pub mod util;
pub mod versions;

use color_eyre::eyre::{eyre, Context};
use std::collections::HashMap;
use std::sync::atomic::AtomicBool;
use std::sync::Arc;
use std::time::Duration;
use sysinfo::SystemExt;
use tokio::io::AsyncWriteExt;
use tokio::process::Child;

use tokio::sync::Mutex;

use ::serde::{Deserialize, Serialize};
use serde_json::to_string_pretty;
use tokio::sync::broadcast::Sender;
use tracing::{debug, error, info};

use tokio::sync::mpsc::{UnboundedReceiver, UnboundedSender};
use tokio::{self};
use ts_rs::TS;

use crate::error::Error;
use crate::events::{CausedBy, Event, EventInner, ProgressionEvent, ProgressionEventInner};
use crate::macro_executor::MacroExecutor;
use crate::prelude::PATH_TO_BINARIES;
use crate::traits::t_configurable::PathBuf;

use crate::traits::t_server::State;
use crate::traits::TInstance;
use crate::types::{InstanceUuid, Snowflake};
use crate::util::{download_file, format_byte, format_byte_download, unzip_file};

use self::players_manager::PlayersManager;
use self::util::{get_fabric_jar_url, get_paper_jar_url, get_jre_url, get_vanilla_jar_url, read_properties_from_path};

#[derive(Debug, Clone, Copy, TS, Serialize, Deserialize)]
#[serde(rename = "MinecraftFlavour", rename_all = "snake_case")]
#[ts(export)]
pub enum Flavour {
    Vanilla,
    Fabric,
    Paper,
    Spigot,
}

impl ToString for Flavour {
    fn to_string(&self) -> String {
        match self {
            Flavour::Vanilla => "vanilla".to_string(),
            Flavour::Fabric => "fabric".to_string(),
            Flavour::Paper => "paper".to_string(),
            Flavour::Spigot => "spigot".to_string(),
        }
    }
}

#[derive(Clone, Debug, Serialize, Deserialize)]
pub struct SetupConfig {
    pub game_type: String,
    pub uuid: InstanceUuid,
    pub name: String,
    pub version: String,
    pub flavour: Flavour,
    pub port: u32,
    pub path: PathBuf,
    pub cmd_args: Option<Vec<String>>,
    pub description: Option<String>,
    pub fabric_loader_version: Option<String>,
    pub fabric_installer_version: Option<String>,
    pub paper_build_version: Option<String>,
    pub min_ram: Option<u32>,
    pub max_ram: Option<u32>,
    pub auto_start: Option<bool>,
    pub restart_on_crash: Option<bool>,
    pub timeout_last_left: Option<u32>,
    pub timeout_no_activity: Option<u32>,
    pub start_on_connection: Option<bool>,
    pub backup_period: Option<u32>,
}
#[derive(Clone, Debug, Serialize, Deserialize)]
pub struct RestoreConfig {
    pub game_type: String,
    pub uuid: InstanceUuid,
    pub name: String,
    pub version: String,
    pub fabric_loader_version: Option<String>,
    pub fabric_installer_version: Option<String>,
    pub paper_build_version: Option<String>,
    pub flavour: Flavour,
    pub description: String,
    pub cmd_args: Vec<String>,
    pub path: PathBuf,
    pub port: u32,
    pub min_ram: u32,
    pub max_ram: u32,
    pub creation_time: i64,
    pub auto_start: bool,
    pub restart_on_crash: bool,
    pub backup_period: Option<u32>,
    pub jre_major_version: u64,
    pub has_started: bool,
}

#[derive(Clone)]
pub struct MinecraftInstance {
    config: RestoreConfig,
    state: Arc<Mutex<State>>,
    event_broadcaster: Sender<Event>,
    // file paths
    path_to_config: PathBuf,
    path_to_properties: PathBuf,

    // directory paths
    path_to_macros: PathBuf,
    path_to_resources: PathBuf,
    path_to_runtimes: PathBuf,

    // variables which can be changed at runtime
    auto_start: Arc<AtomicBool>,
    restart_on_crash: Arc<AtomicBool>,
    backup_period: Option<u32>,
    process: Arc<Mutex<Option<Child>>>,
    stdin: Arc<Mutex<Option<tokio::process::ChildStdin>>>,
    system: Arc<Mutex<sysinfo::System>>,
    players_manager: Arc<Mutex<PlayersManager>>,
    settings: Arc<Mutex<HashMap<String, String>>>,
    macro_executor: MacroExecutor,
    backup_sender: UnboundedSender<BackupInstruction>,
    pub rcon_conn: Arc<Mutex<Option<rcon::Connection<tokio::net::TcpStream>>>>,
}

#[derive(Debug, Clone)]
enum BackupInstruction {
    SetPeriod(Option<u32>),
    BackupNow,
    Pause,
    Resume,
}

impl MinecraftInstance {
    pub async fn new(
        config: SetupConfig,
        progression_event_id: Snowflake,
        event_broadcaster: Sender<Event>,
        macro_executor: MacroExecutor,
    ) -> Result<MinecraftInstance, Error> {
        let path_to_config = config.path.join(".lodestone_config");
        let path_to_eula = config.path.join("eula.txt");
        let path_to_macros = config.path.join("macros");
        let path_to_resources = config.path.join("resources");
        let path_to_properties = config.path.join("server.properties");
        let path_to_runtimes = PATH_TO_BINARIES.with(|path| path.clone());

        // Step 1: Create Directories
        let _ = event_broadcaster.send(Event {
            event_inner: EventInner::ProgressionEvent(ProgressionEvent {
                event_id: progression_event_id,
                progression_event_inner: ProgressionEventInner::ProgressionUpdate {
                    progress: 1.0,
                    progress_message: "1/4: Creating directories".to_string(),
                },
            }),
            details: "".to_string(),
            snowflake: Snowflake::default(),
            caused_by: CausedBy::Unknown,
        });
        tokio::fs::create_dir_all(&config.path)
            .await
            .and(tokio::fs::create_dir_all(&path_to_macros).await)
            .and(tokio::fs::create_dir_all(&path_to_resources.join("mods")).await)
            .and(tokio::fs::create_dir_all(&path_to_resources.join("worlds")).await)
            .and(tokio::fs::create_dir_all(&path_to_resources.join("defaults")).await)
            .and(tokio::fs::write(&path_to_eula, "#generated by Lodestone\neula=true").await)
            .and(
                tokio::fs::write(&path_to_properties, format!("server-port={}", config.port)).await,
            )
            .context("Could not create some files or directories for instance")
            .map_err(|e| {
                error!("{e}");
                e
            })?;

        // Step 2: Download JRE
        let (url, jre_major_version) = get_jre_url(config.version.as_str())
            .await
            .ok_or(eyre!("Could not find a JRE for version {}", config.version))?;
        if !path_to_runtimes
            .join("java")
            .join(format!("jre{}", jre_major_version))
            .exists()
        {
            let _progression_parent_id = progression_event_id;
            let downloaded = download_file(
                &url,
                &path_to_runtimes.join("java"),
                None,
                {
                    let event_broadcaster = event_broadcaster.clone();
                    let _uuid = config.uuid.clone();
                    let progression_event_id = progression_event_id;
                    &move |dl| {
                        if let Some(total) = dl.total {
                            let _ = event_broadcaster.send(Event {
                                event_inner: EventInner::ProgressionEvent(ProgressionEvent {
                                    event_id: progression_event_id,
                                    progression_event_inner:
                                        ProgressionEventInner::ProgressionUpdate {
                                            progress: (dl.step as f64 / total as f64) * 4.0,
                                            progress_message: format!(
                                                "2/4: Downloading JRE {}",
                                                format_byte_download(dl.downloaded, total)
                                            ),
                                        },
                                }),
                                details: "".to_string(),
                                snowflake: Snowflake::default(),
                                caused_by: CausedBy::Unknown,
                            });
                        }
                    }
                },
                true,
            )
            .await?;

            let unzipped_content =
                unzip_file(&downloaded, &path_to_runtimes.join("java"), true).await?;
            if unzipped_content.len() != 1 {
                return Err(eyre!(
                    "Expected only one file in the JRE archive, got {}",
                    unzipped_content.len()
                )
                .into());
            }

            tokio::fs::remove_file(&downloaded).await.context(format!(
                "Could not remove downloaded JRE file {}",
                downloaded.display()
            ))?;

            tokio::fs::rename(
                unzipped_content.iter().last().unwrap(),
                path_to_runtimes
                    .join("java")
                    .join(format!("jre{}", jre_major_version)),
            )
            .await
            .unwrap();
        } else {
            let _ = event_broadcaster.send(Event {
                event_inner: EventInner::ProgressionEvent(ProgressionEvent {
                    event_id: progression_event_id,
                    progression_event_inner: ProgressionEventInner::ProgressionUpdate {
                        progress: 4.0,
                        progress_message: "2/4: JRE already downloaded".to_string(),
                    },
                }),
                details: "".to_string(),
                snowflake: Snowflake::default(),
                caused_by: CausedBy::Unknown,
            });
        }
<<<<<<< HEAD
        
        // Step 3: Download server.jar
        let jar_url = match config.flavour {
            Flavour::Vanilla =>
                get_vanilla_jar_url(config.version.as_str()).await,
            Flavour::Fabric =>
                get_fabric_jar_url(
                    &config.version,
                    config.fabric_installer_version.as_deref(),
                    config.fabric_loader_version.as_deref(),
                ).await,
            Flavour::Paper =>
                get_paper_jar_url(
                    config.version.as_str(),
                    config.paper_build_version.as_deref(),
                ).await,
            Flavour::Spigot =>
                todo!(),
        };
        let flavour_name = config.flavour.to_string();

        download_file(
            jar_url
                .ok_or_else({
                    || {
                        eyre!(
                            "Could not find a {} server.jar for version {}",
                            flavour_name,
                            config.version
                        )
                    }
                })?
                .as_str(),
            &config.path,
            Some("server.jar"),
            {
                let event_broadcaster = event_broadcaster.clone();
                let progression_event_id = progression_event_id;
                &move |dl| {
                    if let Some(total) = dl.total {
                        let _ = event_broadcaster.send(Event {
                            event_inner: EventInner::ProgressionEvent(ProgressionEvent {
                                event_id: progression_event_id,
                                progression_event_inner:
                                    ProgressionEventInner::ProgressionUpdate {
                                        progress: (dl.step as f64 / total as f64) * 5.0,
                                        progress_message: format!(
                                            "3/4: Downloading {} server.jar {}",
                                            flavour_name,
                                            format_byte_download(dl.downloaded, total),
                                        ),
                                    },
                            }),
                            details: "".to_string(),
                            snowflake: Snowflake::default(),
                            caused_by: CausedBy::Unknown,
                        });
                    } else {
                        let _ = event_broadcaster.send(Event {
                            event_inner: EventInner::ProgressionEvent(ProgressionEvent {
                                event_id: progression_event_id,
                                progression_event_inner:
                                    ProgressionEventInner::ProgressionUpdate {
                                        progress: 0.0,
                                        progress_message: format!(
                                            "3/4: Downloading {} server.jar {}",
                                            flavour_name,
                                            format_byte(dl.downloaded),
                                        ),
                                    },
                            }),
                            details: "".to_string(),
                            snowflake: Snowflake::default(),
                            caused_by: CausedBy::Unknown,
                        });
                    }
                }
            },
            true,
        )
        .await?;
=======
        match config.flavour {
            Flavour::Vanilla => {
                download_file(
                    get_vanilla_jar_url(config.version.as_str())
                        .await
                        .ok_or_else({
                            || {
                                eyre!(
                                    "Could not find a vanilla server.jar for version {}",
                                    config.version
                                )
                            }
                        })?
                        .as_str(),
                    &config.path,
                    Some("server.jar"),
                    {
                        let event_broadcaster = event_broadcaster.clone();
                        let progression_event_id = progression_event_id;
                        &move |dl| {
                            if let Some(total) = dl.total {
                                let _ = event_broadcaster.send(Event {
                                    event_inner: EventInner::ProgressionEvent(ProgressionEvent {
                                        event_id: progression_event_id,
                                        progression_event_inner:
                                            ProgressionEventInner::ProgressionUpdate {
                                                progress: (dl.step as f64 / total as f64) * 5.0,
                                                progress_message: format!(
                                                    "3/4: Downloading vanilla server.jar {}",
                                                    format_byte_download(dl.downloaded, total)
                                                ),
                                            },
                                    }),
                                    details: "".to_string(),
                                    snowflake: Snowflake::default(),
                                    caused_by: CausedBy::Unknown,
                                });
                            } else {
                                let _ = event_broadcaster.send(Event {
                                    event_inner: EventInner::ProgressionEvent(ProgressionEvent {
                                        event_id: progression_event_id,
                                        progression_event_inner:
                                            ProgressionEventInner::ProgressionUpdate {
                                                progress: 0.0,
                                                progress_message: format!(
                                                    "3/4: Downloading vanilla server.jar {:.1} MB",
                                                    format_byte(dl.downloaded),
                                                ),
                                            },
                                    }),
                                    details: "".to_string(),
                                    snowflake: Snowflake::default(),
                                    caused_by: CausedBy::Unknown,
                                });
                            }
                        }
                    },
                    true,
                )
                .await
            }
            Flavour::Fabric => {
                download_file(
                    get_fabric_jar_url(
                        &config.version,
                        config.fabric_installer_version.as_deref(),
                        config.fabric_loader_version.as_deref(),
                    )
                    .await
                    .ok_or_else({
                        || {
                            eyre!(
                                "Could not find a Fabric server.jar for version {}",
                                config.version
                            )
                        }
                    })?
                    .as_str(),
                    &config.path,
                    Some("server.jar"),
                    {
                        let event_broadcaster = event_broadcaster.clone();
                        let progression_event_id = progression_event_id;
                        &move |dl| {
                            if let Some(total) = dl.total {
                                let _ = event_broadcaster.send(Event {
                                    event_inner: EventInner::ProgressionEvent(ProgressionEvent {
                                        event_id: progression_event_id,
                                        progression_event_inner:
                                            ProgressionEventInner::ProgressionUpdate {
                                                progress: (dl.step as f64 / total as f64) * 5.0,
                                                progress_message: format!(
                                                    "3/4: Downloading Fabric server.jar {}",
                                                    format_byte_download(dl.downloaded, total),
                                                ),
                                            },
                                    }),
                                    details: "".to_string(),
                                    snowflake: Snowflake::default(),
                                    caused_by: CausedBy::Unknown,
                                });
                            } else {
                                let _ = event_broadcaster.send(Event {
                                    event_inner: EventInner::ProgressionEvent(ProgressionEvent {
                                        event_id: progression_event_id,
                                        progression_event_inner:
                                            ProgressionEventInner::ProgressionUpdate {
                                                progress: 0.0,
                                                progress_message: format!(
                                                    "3/4: Downloading Fabric server.jar {}",
                                                    format_byte(dl.downloaded),
                                                ),
                                            },
                                    }),
                                    details: "".to_string(),
                                    snowflake: Snowflake::default(),
                                    caused_by: CausedBy::Unknown,
                                });
                            }
                        }
                    },
                    true,
                )
                .await
            }
            Flavour::Paper => todo!(),
            Flavour::Spigot => todo!(),
        }
        .map_err(|e| {
            // delete the server.jar if it exists
            error!("Error downloading server.jar: {}", e);
            let _ = std::fs::remove_file(config.path.join("server.jar"));
            e
        })?;
>>>>>>> 713aaa10

        // Step 4: Finishing Up
        let _ = event_broadcaster.send(Event {
            event_inner: EventInner::ProgressionEvent(ProgressionEvent {
                event_id: progression_event_id,
                progression_event_inner: ProgressionEventInner::ProgressionUpdate {
                    progress: 1.0,
                    progress_message: "4/4: Finishing up".to_string(),
                },
            }),
            details: "".to_string(),
            snowflake: Snowflake::default(),
            caused_by: CausedBy::Unknown,
        });

        let restore_config = RestoreConfig {
            game_type: config.game_type,
            uuid: config.uuid,
            name: config.name,
            version: config.version,
            fabric_loader_version: config.fabric_loader_version,
            fabric_installer_version: config.fabric_installer_version,
            paper_build_version: config.paper_build_version,
            flavour: config.flavour,
            description: config.description.unwrap_or_default(),
            cmd_args: config.cmd_args.unwrap_or_default(),
            path: config.path,
            port: config.port,
            min_ram: config.min_ram.unwrap_or(2048),
            max_ram: config.max_ram.unwrap_or(4096),
            creation_time: chrono::Utc::now().timestamp(),
            auto_start: config.auto_start.unwrap_or(false),
            restart_on_crash: config.restart_on_crash.unwrap_or(false),
            backup_period: config.backup_period,
            jre_major_version,
            has_started: false,
        };
        // create config file
        tokio::fs::write(
            &path_to_config,
            to_string_pretty(&restore_config).context(
                "Failed to serialize config to string. This is a bug, please report it.",
            )?,
        )
        .await
        .context(format!(
            "Failed to write config file at {}",
            &path_to_config.display()
        ))?;
        Ok(MinecraftInstance::restore(restore_config, event_broadcaster, macro_executor).await)
    }

    pub async fn restore(
        config: RestoreConfig,
        event_broadcaster: Sender<Event>,
        _macro_executor: MacroExecutor,
    ) -> MinecraftInstance {
        let path_to_config = config.path.join(".lodestone_config");
        let path_to_macros = config.path.join("macros");
        let path_to_resources = config.path.join("resources");
        let path_to_properties = config.path.join("server.properties");
        let path_to_runtimes = PATH_TO_BINARIES.with(|path| path.clone());
        // if the properties file doesn't exist, create it
        if !path_to_properties.exists() {
            tokio::fs::write(&path_to_properties, format!("server-port={}", config.port))
                .await
                .expect("failed to write to server.properties");
        };
        let state = Arc::new(Mutex::new(State::Stopped));
        let (backup_tx, mut backup_rx): (
            UnboundedSender<BackupInstruction>,
            UnboundedReceiver<BackupInstruction>,
        ) = tokio::sync::mpsc::unbounded_channel();
        let _backup_task = tokio::spawn({
            let backup_period = config.backup_period;
            let path_to_resources = path_to_resources.clone();
            let path_to_instance = config.path.clone();
            let state = state.clone();
            async move {
                let backup_now = || async {
                    debug!("Backing up instance");
                    let backup_dir = &path_to_resources.join("worlds/backup");
                    tokio::fs::create_dir_all(&backup_dir).await.ok();
                    // get current time in human readable format
                    let time = chrono::Utc::now().format("%Y-%m-%d_%H-%M-%S");
                    let backup_name = format!("backup-{}", time);
                    let backup_path = backup_dir.join(&backup_name);
                    if let Err(e) = tokio::task::spawn_blocking({
                        let path_to_instance = path_to_instance.clone();
                        let backup_path = backup_path.clone();
                        let mut copy_option = fs_extra::dir::CopyOptions::new();
                        copy_option.copy_inside = true;
                        move || {
                            fs_extra::dir::copy(
                                path_to_instance.join("world"),
                                &backup_path,
                                &copy_option,
                            )
                        }
                    })
                    .await
                    {
                        error!("Failed to backup instance: {}", e);
                    }
                };
                let mut backup_period = backup_period;
                let mut counter = 0;
                loop {
                    tokio::select! {
                           instruction = backup_rx.recv() => {
                             if instruction.is_none() {
                                 info!("Backup task exiting");
                                 break;
                             }
                             let instruction = instruction.unwrap();
                             match instruction {
                             BackupInstruction::SetPeriod(new_period) => {
                                 backup_period = new_period;
                             },
                             BackupInstruction::BackupNow => backup_now().await,
                             BackupInstruction::Pause => {
                                     loop {
                                         if let Some(BackupInstruction::Resume) = backup_rx.recv().await {
                                             break;
                                         } else {
                                             continue
                                         }
                                     }

                             },
                             BackupInstruction::Resume => {
                                 continue;
                             },
                             }
                           }
                           _ = tokio::time::sleep(Duration::from_secs(1)) => {
                             if let Some(period) = backup_period {
                                 if *state.lock().await == State::Running {
                                     debug!("counter is {}", counter);
                                     counter += 1;
                                     if counter >= period {
                                         counter = 0;
                                         backup_now().await;
                                     }
                                 }
                             }
                           }
                    }
                }
            }
        });
        let mut instance = MinecraftInstance {
            state: Arc::new(Mutex::new(State::Stopped)),
            auto_start: Arc::new(AtomicBool::new(config.auto_start)),
            restart_on_crash: Arc::new(AtomicBool::new(config.restart_on_crash)),
            backup_period: config.backup_period,
            players_manager: Arc::new(Mutex::new(PlayersManager::new(
                event_broadcaster.clone(),
                config.uuid.clone(),
            ))),
            config,
            path_to_config,
            path_to_properties,
            path_to_macros,
            path_to_resources,
            macro_executor: MacroExecutor::new(event_broadcaster.clone()),
            event_broadcaster,
            path_to_runtimes,
            process: Arc::new(Mutex::new(None)),

            settings: Arc::new(Mutex::new(HashMap::new())),
            system: Arc::new(Mutex::new(sysinfo::System::new_all())),
            stdin: Arc::new(Mutex::new(None)),
            backup_sender: backup_tx,
            rcon_conn: Arc::new(Mutex::new(None)),
        };
        instance
            .read_properties()
            .await
            .expect("Failed to read properties");
        instance
    }

    async fn write_config_to_file(&self) -> Result<(), Error> {
        tokio::fs::write(
            &self.path_to_config,
            to_string_pretty(&self.config)
                .context("Failed to serialize config to string, this is a bug, please report it")?,
        )
        .await
        .context(format!(
            "Failed to write config to file at {}",
            &self.path_to_config.display()
        ))?;
        Ok(())
    }

    async fn read_properties(&mut self) -> Result<(), Error> {
        *self.settings.lock().await = read_properties_from_path(&self.path_to_properties).await?;
        Ok(())
    }

    async fn write_properties_to_file(&self) -> Result<(), Error> {
        // open the file in write-only mode, returns `io::Result<File>`
        let mut file = tokio::fs::File::create(&self.path_to_properties)
            .await
            .context(format!(
                "Failed to open properties file at {}",
                &self.path_to_properties.display()
            ))?;
        let mut setting_str = "".to_string();
        for (key, value) in self.settings.lock().await.iter() {
            // print the key and value separated by a =
            // println!("{}={}", key, value);
            setting_str.push_str(&format!("{}={}\n", key, value));
        }
        file.write_all(setting_str.as_bytes())
            .await
            .context(format!(
                "Failed to write properties to file at {}",
                &self.path_to_properties.display()
            ))?;
        Ok(())
    }

    pub async fn send_rcon(&self, cmd: &str) -> Result<String, Error> {
        let a = self
            .rcon_conn
            .clone()
            .lock()
            .await
            .as_mut()
            .ok_or_else(|| {
                eyre!("Failed to send rcon command, rcon connection is not initialized")
            })?
            .cmd(cmd)
            .await
            .context("Failed to send rcon command")?;
        Ok(a)
    }
}

impl TInstance for MinecraftInstance {}<|MERGE_RESOLUTION|>--- conflicted
+++ resolved
@@ -269,7 +269,6 @@
                 caused_by: CausedBy::Unknown,
             });
         }
-<<<<<<< HEAD
         
         // Step 3: Download server.jar
         let jar_url = match config.flavour {
@@ -351,142 +350,6 @@
             true,
         )
         .await?;
-=======
-        match config.flavour {
-            Flavour::Vanilla => {
-                download_file(
-                    get_vanilla_jar_url(config.version.as_str())
-                        .await
-                        .ok_or_else({
-                            || {
-                                eyre!(
-                                    "Could not find a vanilla server.jar for version {}",
-                                    config.version
-                                )
-                            }
-                        })?
-                        .as_str(),
-                    &config.path,
-                    Some("server.jar"),
-                    {
-                        let event_broadcaster = event_broadcaster.clone();
-                        let progression_event_id = progression_event_id;
-                        &move |dl| {
-                            if let Some(total) = dl.total {
-                                let _ = event_broadcaster.send(Event {
-                                    event_inner: EventInner::ProgressionEvent(ProgressionEvent {
-                                        event_id: progression_event_id,
-                                        progression_event_inner:
-                                            ProgressionEventInner::ProgressionUpdate {
-                                                progress: (dl.step as f64 / total as f64) * 5.0,
-                                                progress_message: format!(
-                                                    "3/4: Downloading vanilla server.jar {}",
-                                                    format_byte_download(dl.downloaded, total)
-                                                ),
-                                            },
-                                    }),
-                                    details: "".to_string(),
-                                    snowflake: Snowflake::default(),
-                                    caused_by: CausedBy::Unknown,
-                                });
-                            } else {
-                                let _ = event_broadcaster.send(Event {
-                                    event_inner: EventInner::ProgressionEvent(ProgressionEvent {
-                                        event_id: progression_event_id,
-                                        progression_event_inner:
-                                            ProgressionEventInner::ProgressionUpdate {
-                                                progress: 0.0,
-                                                progress_message: format!(
-                                                    "3/4: Downloading vanilla server.jar {:.1} MB",
-                                                    format_byte(dl.downloaded),
-                                                ),
-                                            },
-                                    }),
-                                    details: "".to_string(),
-                                    snowflake: Snowflake::default(),
-                                    caused_by: CausedBy::Unknown,
-                                });
-                            }
-                        }
-                    },
-                    true,
-                )
-                .await
-            }
-            Flavour::Fabric => {
-                download_file(
-                    get_fabric_jar_url(
-                        &config.version,
-                        config.fabric_installer_version.as_deref(),
-                        config.fabric_loader_version.as_deref(),
-                    )
-                    .await
-                    .ok_or_else({
-                        || {
-                            eyre!(
-                                "Could not find a Fabric server.jar for version {}",
-                                config.version
-                            )
-                        }
-                    })?
-                    .as_str(),
-                    &config.path,
-                    Some("server.jar"),
-                    {
-                        let event_broadcaster = event_broadcaster.clone();
-                        let progression_event_id = progression_event_id;
-                        &move |dl| {
-                            if let Some(total) = dl.total {
-                                let _ = event_broadcaster.send(Event {
-                                    event_inner: EventInner::ProgressionEvent(ProgressionEvent {
-                                        event_id: progression_event_id,
-                                        progression_event_inner:
-                                            ProgressionEventInner::ProgressionUpdate {
-                                                progress: (dl.step as f64 / total as f64) * 5.0,
-                                                progress_message: format!(
-                                                    "3/4: Downloading Fabric server.jar {}",
-                                                    format_byte_download(dl.downloaded, total),
-                                                ),
-                                            },
-                                    }),
-                                    details: "".to_string(),
-                                    snowflake: Snowflake::default(),
-                                    caused_by: CausedBy::Unknown,
-                                });
-                            } else {
-                                let _ = event_broadcaster.send(Event {
-                                    event_inner: EventInner::ProgressionEvent(ProgressionEvent {
-                                        event_id: progression_event_id,
-                                        progression_event_inner:
-                                            ProgressionEventInner::ProgressionUpdate {
-                                                progress: 0.0,
-                                                progress_message: format!(
-                                                    "3/4: Downloading Fabric server.jar {}",
-                                                    format_byte(dl.downloaded),
-                                                ),
-                                            },
-                                    }),
-                                    details: "".to_string(),
-                                    snowflake: Snowflake::default(),
-                                    caused_by: CausedBy::Unknown,
-                                });
-                            }
-                        }
-                    },
-                    true,
-                )
-                .await
-            }
-            Flavour::Paper => todo!(),
-            Flavour::Spigot => todo!(),
-        }
-        .map_err(|e| {
-            // delete the server.jar if it exists
-            error!("Error downloading server.jar: {}", e);
-            let _ = std::fs::remove_file(config.path.join("server.jar"));
-            e
-        })?;
->>>>>>> 713aaa10
 
         // Step 4: Finishing Up
         let _ = event_broadcaster.send(Event {
