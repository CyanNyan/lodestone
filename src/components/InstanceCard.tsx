import {
  capitalizeFirstLetter,
  errorToString,
  stateToLabelColor,
} from 'utils/util';
import Label from './Atoms/Label';
import { useContext, useState } from 'react';
import axios from 'axios';
import { InstanceState } from 'bindings/InstanceState';
import { InstanceInfo } from 'bindings/InstanceInfo';
import { useUserAuthorized } from 'data/UserInfo';
import GameIcon from './Atoms/GameIcon';
import clsx from 'clsx';
import { toast } from 'react-toastify';
import useAnalyticsEventTracker from 'utils/hooks';
<<<<<<< HEAD
import { faPowerOff } from '@fortawesome/free-solid-svg-icons';
import IconButton from './Atoms/IconButton';
import ClipboardTextfield from './ClipboardTextfield';
import { useGlobalSettings } from 'data/GlobalSettings';
import { LodestoneContext } from 'data/LodestoneContext';
import Tooltip from 'rc-tooltip';
=======
import {
  faRefresh,
} from '@fortawesome/free-solid-svg-icons';
import { FontAwesomeIcon } from '@fortawesome/react-fontawesome';
>>>>>>> 52d29bdb

// // for the css style of the double border when focused
// const stateToBorderMap: { [key in InstanceState]: string[] } = {
//   Starting: ['ui-checked:outline-yellow', 'ui-checked:ring-yellow-faded/25'],
//   Running: ['ui-checked:outline-green', 'ui-checked:ring-green-faded/25'],
//   Stopping: ['ui-checked:outline-yellow', 'ui-checked:ring-yellow-faded/25'],
//   Stopped: ['ui-checked:outline-gray-300', 'ui-checked:ring-gray-500'],
//   Error: ['ui-checked:outline-red', 'ui-checked:ring-red-faded/25'],
//   // Loading: 'outline-gray-300 ring-gray-500',
// };

const stateToActionMessageMap: { [key in InstanceState]: string } = {
  Starting: 'Kill',
  Running: 'Stop',
  Stopping: 'Kill',
  Stopped: 'Start',
  Error: 'Restart',
  // loading: '...',
};

const stateToApiEndpointMap: { [key in InstanceState]: string } = {
  Running: '/stop',
  Starting: '/kill',
  Stopping: '/kill',
  Stopped: '/start',
  Error: '/start',
  // Loading: '',
};

interface InstanceCardProps extends InstanceInfo {
  focus?: boolean;
  onClick?: () => void;
}

export default function InstanceCard({
  uuid,
  name,
  game_type,
  state,
  player_count,
  max_player_count,
  // eslint-disable-next-line @typescript-eslint/no-unused-vars
  port,
  focus = false,
  // eslint-disable-next-line @typescript-eslint/no-empty-function
  onClick: cardOnClick,
  flavour,
}: InstanceCardProps) {
  const [loading, setLoading] = useState(false);

  const { core } = useContext(LodestoneContext);
  const { address } = core;
  const { data: globalSettings } = useGlobalSettings();
  const domain = (globalSettings?.domain ?? address) || 'localhost';

  const canViewInstance = useUserAuthorized('can_view_instance', uuid);
  const canStartInstance = useUserAuthorized('can_start_instance', uuid);
  const canStopInstance = useUserAuthorized('can_stop_instance', uuid);
  const gaEventTracker = useAnalyticsEventTracker('Instance Card');
  let disabled = !canViewInstance;
  switch (stateToApiEndpointMap[state]) {
    case '/start':
      if (!canStartInstance) disabled = true;
      break;
    case '/stop':
    case '/kill':
      if (!canStopInstance) disabled = true;
      break;
    default:
      break;
  }

  const restartButtonOnClick = () => {
    if (loading) return;
    if (disabled) return;

    setLoading(true);

    gaEventTracker('Change Instance State', 'Restart');
    axios
      .put(`/instance/${uuid}/restart`)
      .then((response) => {
        console.log(response.data)
        response.data;
      })
      .catch((error) => {
        console.log(error)
        toast.error(errorToString(error));
      })
      .finally(() => {
        setLoading(false);
      });
  };

  const buttonOnClick = (e: React.MouseEvent<HTMLButtonElement>) => {
    e.stopPropagation();

    if (loading) return;
    if (disabled) return;

    setLoading(true);

    gaEventTracker('Change Instance State', stateToActionMessageMap[state]);

    axios
      .put(`/instance/${uuid}${stateToApiEndpointMap[state]}`)
      .then((response) => {
        response.data;
      })
      .catch((error) => {
        toast.error(errorToString(error));
      })
      .finally(() => {
        setLoading(false);
      });
  };

  const stateColor = stateToLabelColor[state];
  const actionMessage = stateToActionMessageMap[state];

  return (
<<<<<<< HEAD
    <div className="my-2 border-b-2 border-gray-faded/30 pb-2">
      <div
        className={clsx(
          'flex flex-row items-center gap-x-1.5',
          'rounded-md',
          'text-medium font-bold leading-5 tracking-medium text-gray-300',
          'ui-checked:bg-gray-800 ui-checked:outline ui-checked:outline-1 ui-checked:outline-fade-700 ui-not-checked:hover:bg-gray-800'
        )}
      >
=======
    <div
      className={clsx(
        'group flex w-fit select-none flex-col items-stretch gap-y-4 rounded-xl border border-gray-faded/30 bg-gray-800 py-4 px-6 text-medium font-medium tracking-tight hover:cursor-pointer hover:bg-gray-900',
        focus && 'bg-gray-900 outline outline-2 ring-[6px]',
        !focus &&
          'ui-checked:bg-gray-900 ui-checked:outline ui-checked:outline-2 ui-checked:ring-[6px]',
        borderClass
      )}
      onClick={cardOnClick}
    >
      <div className="flex min-w-0 grow flex-col">
        <h1 className="truncate text-medium font-bold tracking-medium text-gray-300">
          {name}
        </h1>
        <div className="flex flex-row items-center gap-x-2">
          <h1
            className={`text-${stateColor} -mx-1 truncate px-1 text-medium font-bold tracking-medium`}
          >
            {player_count}/{max_player_count}
          </h1>
          <Label size="small" color={stateColor}>
            {capitalizeFirstLetter(state)}
          </Label>
        </div>
      </div>

      <div className="flex flex-row items-center justify-between">
        <Button
          label={actionMessage}
          onClick={buttonOnClick}
          loading={loading}
          className="w-20 truncate"
          disabled={disabled}
        />
        <FontAwesomeIcon
          icon={faRefresh}
          className={clsx(
            "mr-3 w-4 select-none",
            state === 'Running' ? "text-white/50 hover:cursor-pointer hover:text-white/75" 
              : "text-gray-700"
          )}
          onClick={() => state === 'Running' && restartButtonOnClick()}
        />
>>>>>>> 52d29bdb
        <GameIcon
          game_type={game_type}
          game_flavour={flavour}
          className="h-4 w-4"
        />
        <p className="grow truncate">{name}</p>
        <Tooltip
          showArrow={false}
          overlay={<span>{actionMessage}</span>}
          placement="top"
          trigger={['hover']}
          mouseEnterDelay={0.2}
        >
          <IconButton icon={faPowerOff} onClick={buttonOnClick} />
        </Tooltip>
      </div>
      <div
        className={clsx(
          'flex flex-row items-center gap-x-1.5',
          'mt-3 rounded-md',
          'text-medium font-bold leading-5 tracking-medium text-gray-300'
        )}
      >
        <ClipboardTextfield
          className="grow rounded-sm bg-gray-800 p-1 text-small font-medium leading-4 tracking-medium text-gray-300 outline outline-1 outline-gray-faded/30 hover:bg-gray-700 hover:outline-white/50"
          textToCopy={`${domain}:${port}`}
          text="Copy IP"
        />
        <Label
          size="small"
          className="flex grow justify-center"
          color={stateColor}
        >
          {player_count}/{max_player_count} Online
        </Label>
      </div>
    </div>
  );
}<|MERGE_RESOLUTION|>--- conflicted
+++ resolved
@@ -13,19 +13,12 @@
 import clsx from 'clsx';
 import { toast } from 'react-toastify';
 import useAnalyticsEventTracker from 'utils/hooks';
-<<<<<<< HEAD
-import { faPowerOff } from '@fortawesome/free-solid-svg-icons';
+import { faPowerOff, faRefresh } from '@fortawesome/free-solid-svg-icons';
 import IconButton from './Atoms/IconButton';
 import ClipboardTextfield from './ClipboardTextfield';
 import { useGlobalSettings } from 'data/GlobalSettings';
 import { LodestoneContext } from 'data/LodestoneContext';
 import Tooltip from 'rc-tooltip';
-=======
-import {
-  faRefresh,
-} from '@fortawesome/free-solid-svg-icons';
-import { FontAwesomeIcon } from '@fortawesome/react-fontawesome';
->>>>>>> 52d29bdb
 
 // // for the css style of the double border when focused
 // const stateToBorderMap: { [key in InstanceState]: string[] } = {
@@ -108,11 +101,11 @@
     axios
       .put(`/instance/${uuid}/restart`)
       .then((response) => {
-        console.log(response.data)
+        console.log(response.data);
         response.data;
       })
       .catch((error) => {
-        console.log(error)
+        console.log(error);
         toast.error(errorToString(error));
       })
       .finally(() => {
@@ -147,7 +140,6 @@
   const actionMessage = stateToActionMessageMap[state];
 
   return (
-<<<<<<< HEAD
     <div className="my-2 border-b-2 border-gray-faded/30 pb-2">
       <div
         className={clsx(
@@ -157,57 +149,16 @@
           'ui-checked:bg-gray-800 ui-checked:outline ui-checked:outline-1 ui-checked:outline-fade-700 ui-not-checked:hover:bg-gray-800'
         )}
       >
-=======
-    <div
-      className={clsx(
-        'group flex w-fit select-none flex-col items-stretch gap-y-4 rounded-xl border border-gray-faded/30 bg-gray-800 py-4 px-6 text-medium font-medium tracking-tight hover:cursor-pointer hover:bg-gray-900',
-        focus && 'bg-gray-900 outline outline-2 ring-[6px]',
-        !focus &&
-          'ui-checked:bg-gray-900 ui-checked:outline ui-checked:outline-2 ui-checked:ring-[6px]',
-        borderClass
-      )}
-      onClick={cardOnClick}
-    >
-      <div className="flex min-w-0 grow flex-col">
-        <h1 className="truncate text-medium font-bold tracking-medium text-gray-300">
-          {name}
-        </h1>
-        <div className="flex flex-row items-center gap-x-2">
-          <h1
-            className={`text-${stateColor} -mx-1 truncate px-1 text-medium font-bold tracking-medium`}
-          >
-            {player_count}/{max_player_count}
-          </h1>
-          <Label size="small" color={stateColor}>
-            {capitalizeFirstLetter(state)}
-          </Label>
-        </div>
-      </div>
-
-      <div className="flex flex-row items-center justify-between">
-        <Button
-          label={actionMessage}
-          onClick={buttonOnClick}
-          loading={loading}
-          className="w-20 truncate"
-          disabled={disabled}
-        />
-        <FontAwesomeIcon
-          icon={faRefresh}
-          className={clsx(
-            "mr-3 w-4 select-none",
-            state === 'Running' ? "text-white/50 hover:cursor-pointer hover:text-white/75" 
-              : "text-gray-700"
-          )}
-          onClick={() => state === 'Running' && restartButtonOnClick()}
-        />
->>>>>>> 52d29bdb
         <GameIcon
           game_type={game_type}
           game_flavour={flavour}
           className="h-4 w-4"
         />
         <p className="grow truncate">{name}</p>
+        <IconButton
+          icon={faRefresh}
+          onClick={() => state === 'Running' && restartButtonOnClick()}
+        />
         <Tooltip
           showArrow={false}
           overlay={<span>{actionMessage}</span>}
